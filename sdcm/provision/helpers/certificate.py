--- conflicted
+++ resolved
@@ -103,15 +103,7 @@
     remoter.sudo("md5sum /etc/encrypt_conf/*.pem", ignore_status=True)
 
 
-<<<<<<< HEAD
-<<<<<<< HEAD
-def create_ca(cname: str = 'scylladb.com', password: str = 'scylladb', valid_days: int = 365) -> None:
-=======
 def _create_ca(cname: str = 'scylladb.com', valid_days: int = 365) -> None:
->>>>>>> 927c2429 (fix(create-ca): make creation of CA optional)
-=======
-def create_ca(cname: str = 'scylladb.com', valid_days: int = 365) -> None:
->>>>>>> d5da18b5
     """Generate and save a key and certificate for CA."""
     if CA_CERT_FILE.exists() and CA_KEY_FILE.exists():
         LOGGER.info(
