--- conflicted
+++ resolved
@@ -137,19 +137,6 @@
 
 
 def analyze_hdr_percentiles(result_stats: dict[str, Any]) -> dict[str, Any]:
-<<<<<<< HEAD
-    top_limit_perc_values = {
-        "replace_node": {
-            "percentile_90": 15,
-            "percentile_99": 20
-        },
-        "default": {
-            "percentile_90": 10,
-            "percentile_99": 15
-        }
-    }
-=======
->>>>>>> fb368a4d (feature(argus): sent latency decorator results to argus)
     for operation, stats_data in result_stats.items():
         top_limit_operation = operation if operation in LATENCY_ERROR_THRESHOLDS else "default"
         stats = stats_data.get("cycles") or [stats_data]
