import contextlib
import logging
import random

from enum import Enum
from abc import ABC, abstractmethod
from typing import NamedTuple, Mapping, Iterable, Any

from sdcm.sct_events.database import DatabaseLogEvent
from sdcm.sct_events.filters import EventsSeverityChangerFilter
from sdcm.sct_events import Severity
from sdcm.utils.features import is_consistent_topology_changes_feature_enabled, is_consistent_cluster_management_feature_enabled
from sdcm.wait import wait_for

LOGGER = logging.getLogger(__name__)
RAFT_DEFAULT_SCYLLA_VERSION = "5.5.0-dev"


class Group0MembersNotConsistentWithTokenRingMembersException(Exception):
    pass


class LogPosition(Enum):
    BEGIN = 0
    END = 1


class TopologyOperations(Enum):
    DECOMMISSION = "decommission"
    BOOTSTRAP = "bootstrap"


class MessagePosition(NamedTuple):
    log_message: str
    position: LogPosition


class MessageTimeout(NamedTuple):
    log_message: str
    timeout: int


BACKEND_TIMEOUTS: dict[str, Mapping[LogPosition, int]] = {
    "aws": {LogPosition.BEGIN: 300, LogPosition.END: 3600},
    "gce": {LogPosition.BEGIN: 300, LogPosition.END: 3600},
    "azure": {LogPosition.BEGIN: 1200, LogPosition.END: 7200},
}

ABORT_DECOMMISSION_LOG_PATTERNS: Iterable[MessagePosition] = [
    MessagePosition("DECOMMISSIONING: unbootstrap starts", LogPosition.BEGIN),
    MessagePosition("DECOMMISSIONING: unbootstrap done", LogPosition.END),
    MessagePosition("becoming a group 0 non-voter", LogPosition.END),
    MessagePosition("became a group 0 non-voter", LogPosition.END),
    MessagePosition("leaving token ring", LogPosition.END),
    MessagePosition("left token ring", LogPosition.END),
    MessagePosition("Finished token ring movement", LogPosition.END)
]

ABORT_BOOTSTRAP_LOG_PATTERNS: Iterable[MessagePosition] = [
    MessagePosition("Starting to bootstrap", LogPosition.BEGIN),
    MessagePosition("setup_group0: joining group 0", LogPosition.BEGIN),
    MessagePosition("setup_group0: successfully joined group 0", LogPosition.BEGIN),
    MessagePosition("setup_group0: the cluster is ready to use Raft. Finishing", LogPosition.BEGIN),
    MessagePosition("entering BOOTSTRAP mode", LogPosition.BEGIN),
    MessagePosition("storage_service - Bootstrap completed", LogPosition.END),
    MessagePosition("finish_setup_after_join: becoming a voter in the group 0 configuration", LogPosition.END),
    MessagePosition("raft_group0 - finish_setup_after_join: group 0 ID present, loading server info", LogPosition.END),
    MessagePosition("became a group 0 voter", LogPosition.END),
]


<<<<<<< HEAD
class RaftFeatureOperations(Protocol):
<<<<<<< HEAD
    _node: "BaseNode"
=======
class RaftFeatureOperations(ABC):
    _node: "BaseNode"  # noqa: F821
>>>>>>> 03eb8b05c (fix(nodebootstrapabortmanager): always clean scylla data before rebootstrap)
=======
    _node: "BaseNode"  # noqa: F821
>>>>>>> c5f2c265
    TOPOLOGY_OPERATION_LOG_PATTERNS: dict[TopologyOperations, Iterable[MessagePosition]]
    message_iter: Iterable | None = None

    @property
    @abstractmethod
    def is_enabled(self) -> bool:
        ...

    @property
    @abstractmethod
    def is_consistent_topology_changes_enabled(self) -> bool:
        ...

    @abstractmethod
    def get_status(self) -> str:
        ...

    @abstractmethod
    def is_ready(self) -> bool:
        ...

    @abstractmethod
    def get_group0_members(self) -> list[str]:
        ...

    @abstractmethod
    def get_group0_non_voters(self) -> list[dict[str, str]]:
        ...

    @abstractmethod
    def clean_group0_garbage(self, raise_exception: bool = False) -> None:
        ...

    def get_message_waiting_timeout(self, message_position: MessagePosition) -> MessageTimeout:
        backend = self._node.parent_cluster.params["cluster_backend"]
        if backend not in BACKEND_TIMEOUTS:
            backend = "aws"
        return MessageTimeout(message_position.log_message,
                              BACKEND_TIMEOUTS[backend][message_position.position])

    def get_random_log_message(self, operation: TopologyOperations, seed: int | None = None):
        random.seed(seed)
        log_patterns = self.TOPOLOGY_OPERATION_LOG_PATTERNS.get(operation)
        log_pattern = random.choice(log_patterns)
        return self.get_message_waiting_timeout(log_pattern)

    def get_all_messages_timeouts(self, operation: TopologyOperations):
        log_patterns = self.TOPOLOGY_OPERATION_LOG_PATTERNS.get(operation)
        return list(map(self.get_message_waiting_timeout, log_patterns))


class RaftFeature(RaftFeatureOperations):
    TOPOLOGY_OPERATION_LOG_PATTERNS: dict[TopologyOperations, Iterable[MessagePosition]] = {
        TopologyOperations.DECOMMISSION: ABORT_DECOMMISSION_LOG_PATTERNS,
        TopologyOperations.BOOTSTRAP: ABORT_BOOTSTRAP_LOG_PATTERNS,
    }

    def __init__(self, node: "BaseNode") -> None:  # noqa: F821
        super().__init__()
        self._node = node

    @property
    def is_enabled(self) -> bool:
        return True

    @property
    def is_consistent_topology_changes_enabled(self) -> bool:
        """Check whether CONSISTENT_TOPOLOGY_CHANGES feature is enabled"""
        with self._node.parent_cluster.cql_connection_patient(node=self._node) as session:
            return is_consistent_topology_changes_feature_enabled(session)

    def get_status(self) -> str:
        """ get raft status """
        with self._node.parent_cluster.cql_connection_patient_exclusive(node=self._node) as session:
            row = session.execute("SELECT * FROM system.scylla_local WHERE key = 'group0_upgrade_state'").one()
            return getattr(row, 'value', "")

    def is_ready(self) -> bool:
        """check if raft running

        According to https://docs.scylladb.com/branch-5.2/architecture/raft.html
        """
        state = self.get_status()
        return state == "use_post_raft_procedures"

    def get_group0_members(self) -> list[dict[str, str]]:
        LOGGER.debug("Get group0 members")
        group0_members = []
        try:
            with self._node.parent_cluster.cql_connection_patient_exclusive(node=self._node) as session:
                row = session.execute("select value from system.scylla_local where key = 'raft_group0_id'").one()
                if not row:
                    return []
                raft_group0_id = row.value

                rows = session.execute(f"select server_id, can_vote from system.raft_state  \
                                        where group_id = {raft_group0_id} and disposition = 'CURRENT'").all()

                for row in rows:
                    group0_members.append({"host_id": str(row.server_id),
                                           "voter": row.can_vote})
        except Exception as exc:  # pylint: disable=broad-except  # noqa: BLE001
            err_msg = f"Get group0 members failed with error: {exc}"
            LOGGER.error(err_msg)

        LOGGER.debug("Group0 members: %s", group0_members)
        return group0_members

    def get_group0_non_voters(self) -> list[str]:
        LOGGER.debug("Get group0 members in status non-voter")
        # Add host id which cann't vote after decommission was aborted because it is fast rebooted / terminated")
        return [member['host_id'] for member in self.get_group0_members() if not member['voter']]

    def get_diff_group0_token_ring_members(self) -> list[str]:
        LOGGER.debug("Get diff group0 from token ring")
        group0_members = self.get_group0_members()
        group0_members_ids = {member["host_id"] for member in group0_members}
        token_ring_members = self._node.get_token_ring_members()
        token_ring_member_ids = {member["host_id"] for member in token_ring_members}
        LOGGER.debug("Token rings members ids: %s", token_ring_member_ids)
        LOGGER.debug("Group0 members ids: %s", group0_members_ids)

        diff = list(group0_members_ids - token_ring_member_ids)
        LOGGER.debug("Group0 differs from token ring: %s", diff)
        return diff

    def clean_group0_garbage(self, raise_exception: bool = False) -> None:
        def is_node_down(removing_host_id: str) -> bool:
            node_status = get_node_status_from_system_by(verification_node=self._node,
                                                         host_id=removing_host_id)
            return not node_status.get("up", False)

        def is_node_in_bootstrapping_status(removing_host_id: str) -> bool:
            node_status = get_node_status_from_system_by(verification_node=self._node,
                                                         host_id=removing_host_id)
            return node_status.get("status", "") == "BOOTSTRAPPING"

        LOGGER.debug("Clean group0 non-voter's members")
        host_ids = self.get_diff_group0_token_ring_members()
        if not host_ids:
            LOGGER.debug("Node could return to token ring but not yet bootstrap")
            host_ids = self.get_group0_non_voters()
        attempt = 3
        while host_ids:
            removing_host_id = host_ids.pop(0)
            wait_for(func=is_node_down, step=5, timeout=60, throw_exc=False,
                     text=f"Waiting node with {removing_host_id} marked down", removing_host_id=removing_host_id)
            wait_for(func=lambda: not is_node_in_bootstrapping_status(), step=5, timeout=120, throw_exc=False,
                     text=f"Waiting node with {removing_host_id} doesn't have status BOOTSTRAPPING", removing_host_id=removing_host_id)

            ignore_dead_nodes_opt = f"--ignore-dead-nodes {','.join(host_ids)}" if host_ids else ""

            result = self._node.run_nodetool(f"removenode {removing_host_id} {ignore_dead_nodes_opt}",
                                             ignore_status=True,
                                             verbose=True,
                                             retry=3)
            if not result.ok:
                LOGGER.error("Removenode with host_id %s failed with %s",
                             removing_host_id, result.stdout + result.stderr)
                LOGGER.debug("Return host id to pool for remove")
                host_ids.append(removing_host_id)
                attempt -= 1
            if not host_ids or attempt < 1:
                break

        missing_host_ids = self.get_diff_group0_token_ring_members() or self.get_group0_non_voters()
        if missing_host_ids:
            token_ring_members = self._node.get_token_ring_members()
            group0_members = self.get_group0_members()
            error_msg = (f"Token ring {token_ring_members} and group0 {group0_members} are differs on: {missing_host_ids}"
                         f" or/and has non-voter member {missing_host_ids}")
            LOGGER.error(error_msg)
            if raise_exception:
                raise Group0MembersNotConsistentWithTokenRingMembersException(error_msg)
        LOGGER.debug("Group0 cleaned")

    @staticmethod
    def get_severity_change_filters_scylla_start_failed(timeout: int | None = None) -> tuple:
        return (
            EventsSeverityChangerFilter(new_severity=Severity.WARNING,
                                        event_class=DatabaseLogEvent.DATABASE_ERROR,
                                        regex=r".*storage_service - decommission.*Operation failed",
                                        extra_time_to_expiration=timeout),
            EventsSeverityChangerFilter(new_severity=Severity.WARNING,
                                        event_class=DatabaseLogEvent.DATABASE_ERROR,
                                        regex=r".*node_ops - decommission.*seastar::sleep_aborted",
                                        extra_time_to_expiration=timeout),
            EventsSeverityChangerFilter(new_severity=Severity.WARNING,
                                        event_class=DatabaseLogEvent.DATABASE_ERROR,
                                        regex=r".*This node was decommissioned and will not rejoin the ring",
                                        extra_time_to_expiration=timeout),
            EventsSeverityChangerFilter(new_severity=Severity.WARNING,
                                        event_class=DatabaseLogEvent.RUNTIME_ERROR,
                                        regex=r".*This node was decommissioned and will not rejoin the ring",
                                        extra_time_to_expiration=timeout),
            EventsSeverityChangerFilter(new_severity=Severity.WARNING,
                                        event_class=DatabaseLogEvent.RUNTIME_ERROR,
                                        regex=r".*Startup failed: std::runtime_error \(the topology coordinator rejected request to join the cluster",
                                        extra_time_to_expiration=timeout),
            EventsSeverityChangerFilter(new_severity=Severity.WARNING,
                                        event_class=DatabaseLogEvent.DATABASE_ERROR,
                                        regex=r".*gossip - is_safe_for_restart.*status=LEFT",
                                        extra_time_to_expiration=timeout),
            EventsSeverityChangerFilter(new_severity=Severity.WARNING,
                                        event_class=DatabaseLogEvent,
                                        regex=".*init - Startup failed.*"),
            EventsSeverityChangerFilter(new_severity=Severity.WARNING,
                                        event_class=DatabaseLogEvent.DATABASE_ERROR,
                                        regex=r".*node_ops - bootstrap.*Operation failed.*seastar::abort_requested_exception",
                                        extra_time_to_expiration=timeout),
            EventsSeverityChangerFilter(new_severity=Severity.WARNING,
                                        event_class=DatabaseLogEvent.DATABASE_ERROR,
                                        regex=r".*raft - .* failed with: raft::transport_error .* connection is closed",
                                        extra_time_to_expiration=timeout),
            EventsSeverityChangerFilter(new_severity=Severity.WARNING,
                                        event_class=DatabaseLogEvent.DATABASE_ERROR,
                                        regex=r".*raft - .*Transferring snapshot to.*Request is aborted by a caller",
                                        extra_time_to_expiration=timeout),
            EventsSeverityChangerFilter(new_severity=Severity.WARNING,
                                        event_class=DatabaseLogEvent.DATABASE_ERROR,
                                        regex=r".*raft.*applier fiber stopped because of the error.*abort requested",
                                        extra_time_to_expiration=timeout),
        )

    def is_cluster_topology_consistent(self) -> bool:
        group0_ids = [member["host_id"] for member in self.get_group0_members()]
        LOGGER.debug("Group0 member ids %s", group0_ids)
        token_ring_ids = [member["host_id"] for member in self._node.get_token_ring_members()]
        LOGGER.debug("Token ring member ids: %s", token_ring_ids)
        diff = set(group0_ids) - set(token_ring_ids) or set(token_ring_ids) - set(group0_ids)
        LOGGER.debug("Difference between group0 and token ring: %s", diff)
        num_of_nodes = len(self._node.parent_cluster.nodes)
        LOGGER.debug("Number of nodes in sct cluster %s", num_of_nodes)
        non_voters_ids = self.get_group0_non_voters()

        return not diff and not non_voters_ids and len(group0_ids) == len(token_ring_ids) == num_of_nodes


class NoRaft(RaftFeatureOperations):
    TOPOLOGY_OPERATION_LOG_PATTERNS = {
        TopologyOperations.DECOMMISSION: [
            MessagePosition("DECOMMISSIONING: unbootstrap starts", LogPosition.BEGIN)],
        TopologyOperations.BOOTSTRAP: [
            MessagePosition("entering BOOTSTRAP mode", LogPosition.BEGIN)
        ]
    }

    def __init__(self, node: "BaseNode") -> None:  # noqa: F821
        super().__init__()
        self._node = node

    @property
    def is_enabled(self) -> bool:
        return False

    @property
    def is_consistent_topology_changes_enabled(self) -> bool:
        return False

    def get_status(self) -> str:
        return ""

    def is_ready(self) -> bool:
        return False

    def get_group0_members(self) -> list[dict[str, str]]:
        return []

    def get_group0_non_voters(self) -> list[str]:
        return []

    def clean_group0_garbage(self, raise_exception: bool = False) -> None:
        return

    def get_diff_group0_token_ring_members(self) -> list[str]:
        return []

    @staticmethod
    def get_severity_change_filters_scylla_start_failed(timeout: int = None) -> tuple:
        return (contextlib.nullcontext(),)

    def is_cluster_topology_consistent(self) -> bool:
        token_ring_ids = [member["host_id"] for member in self._node.get_token_ring_members()]
        LOGGER.debug("Token ring member ids: %s", token_ring_ids)
        num_of_nodes = len(self._node.parent_cluster.nodes)
        LOGGER.debug("Number of nodes in sct cluster %s", num_of_nodes)

        return len(token_ring_ids) == num_of_nodes


def get_raft_mode(node) -> RaftFeature | NoRaft:
    with node.parent_cluster.cql_connection_patient(node) as session:
        return RaftFeature(node) if is_consistent_cluster_management_feature_enabled(session) else NoRaft(node)


def get_node_status_from_system_by(verification_node: "BaseNode", *, ip_address: str = "", host_id: str = "") -> dict[str, Any]:  # noqa: F821
    """Get node status from system.cluster_status table

    The table contains actual information about nodes statuses in cluster
    updating by raft. it is faster to get required node state by ip or hostid
    from this table
    """
    query = "select peer, host_id, status, up from system.cluster_status"
    if ip_address:
        query += f" where peer = '{ip_address}'"
    elif host_id:
        query += f" where host_id={host_id} ALLOW FILTERING"
    else:
        LOGGER.warning("Ip address or host id were not provided")
        return {}

    with verification_node.parent_cluster.cql_connection_patient(node=verification_node) as session:
        session.default_timeout = 300
        results = session.execute(query)
        row = results.one()
        if not row:
            return {}
        node_status = {"ip_address": row.peer, "host_id": str(
            row.host_id), "state": row.status, "up": row.up}
        LOGGER.debug("Node status: %s", node_status)
        return node_status


__all__ = ["get_raft_mode",
           "get_node_status_from_system_by",
           "Group0MembersNotConsistentWithTokenRingMembersException",
           ]<|MERGE_RESOLUTION|>--- conflicted
+++ resolved
@@ -69,17 +69,8 @@
 ]
 
 
-<<<<<<< HEAD
-class RaftFeatureOperations(Protocol):
-<<<<<<< HEAD
-    _node: "BaseNode"
-=======
 class RaftFeatureOperations(ABC):
     _node: "BaseNode"  # noqa: F821
->>>>>>> 03eb8b05c (fix(nodebootstrapabortmanager): always clean scylla data before rebootstrap)
-=======
-    _node: "BaseNode"  # noqa: F821
->>>>>>> c5f2c265
     TOPOLOGY_OPERATION_LOG_PATTERNS: dict[TopologyOperations, Iterable[MessagePosition]]
     message_iter: Iterable | None = None
 
