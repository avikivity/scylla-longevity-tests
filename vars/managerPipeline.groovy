--- conflicted
+++ resolved
@@ -104,13 +104,8 @@
                    description: 'If empty - the default manager version will be taken',
                    name: 'scylla_mgmt_address')
 
-<<<<<<< HEAD
-            string(defaultValue: "${pipelineParams.get('manager_version', '')}",
+            string(defaultValue: "master_latest",
                    description: 'master_latest|2.6|2.5|2.4|2.3',
-=======
-            string(defaultValue: "master_latest",
-                   description: 'master_latest|2.5|2.4|2.3',
->>>>>>> 13e917a7
                    name: 'manager_version')
 
             string(defaultValue: "${pipelineParams.get('target_manager_version', '')}",
